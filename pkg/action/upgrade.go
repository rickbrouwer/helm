--- conflicted
+++ resolved
@@ -161,11 +161,7 @@
 		return nil, nil, err
 	}
 
-<<<<<<< HEAD
-	hooks, manifestDoc, notesTxt, err := u.cfg.renderResources(chart, valuesToRender, "", u.SubNotes, false)
-=======
-	hooks, manifestDoc, notesTxt, err := u.cfg.renderResources(chart, valuesToRender, "", "", u.SubNotes, false)
->>>>>>> 7ce29e12
+	hooks, manifestDoc, notesTxt, err := u.cfg.renderResources(chart, valuesToRender, "", "", u.SubNotes, false, false)
 	if err != nil {
 		return nil, nil, err
 	}
