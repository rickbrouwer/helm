/*
Copyright The Helm Authors.

Licensed under the Apache License, Version 2.0 (the "License");
you may not use this file except in compliance with the License.
You may obtain a copy of the License at

    http://www.apache.org/licenses/LICENSE-2.0

Unless required by applicable law or agreed to in writing, software
distributed under the License is distributed on an "AS IS" BASIS,
WITHOUT WARRANTIES OR CONDITIONS OF ANY KIND, either express or implied.
See the License for the specific language governing permissions and
limitations under the License.
*/

package kube // import "helm.sh/helm/v4/pkg/kube"

import (
	"context"
	"fmt"
	"log/slog"
	"net/http"
	"time"

<<<<<<< HEAD
=======
	multierror "github.com/hashicorp/go-multierror"
	"github.com/pkg/errors"
>>>>>>> eb6e240c
	appsv1 "k8s.io/api/apps/v1"
	appsv1beta1 "k8s.io/api/apps/v1beta1"
	appsv1beta2 "k8s.io/api/apps/v1beta2"
	batchv1 "k8s.io/api/batch/v1"
	corev1 "k8s.io/api/core/v1"
	extensionsv1beta1 "k8s.io/api/extensions/v1beta1"
	apierrors "k8s.io/apimachinery/pkg/api/errors"
	metav1 "k8s.io/apimachinery/pkg/apis/meta/v1"
	"k8s.io/apimachinery/pkg/apis/meta/v1/unstructured"
	"k8s.io/apimachinery/pkg/fields"
	"k8s.io/apimachinery/pkg/labels"
	"k8s.io/apimachinery/pkg/runtime"
	"k8s.io/apimachinery/pkg/watch"
	"k8s.io/cli-runtime/pkg/resource"
	"k8s.io/client-go/kubernetes"
	cachetools "k8s.io/client-go/tools/cache"
	watchtools "k8s.io/client-go/tools/watch"

	"k8s.io/apimachinery/pkg/util/wait"
)

// legacyWaiter is the legacy implementation of the Waiter interface. This logic was used by default in Helm 3
// Helm 4 now uses the StatusWaiter implementation instead
type legacyWaiter struct {
	c          ReadyChecker
	kubeClient *kubernetes.Clientset
}

func (hw *legacyWaiter) Wait(resources ResourceList, timeout time.Duration) error {
	hw.c = NewReadyChecker(hw.kubeClient, PausedAsReady(true))
	return hw.waitForResources(resources, timeout)
}

func (hw *legacyWaiter) WaitWithJobs(resources ResourceList, timeout time.Duration) error {
	hw.c = NewReadyChecker(hw.kubeClient, PausedAsReady(true), CheckJobs(true))
	return hw.waitForResources(resources, timeout)
}

// waitForResources polls to get the current status of all pods, PVCs, Services and
// Jobs(optional) until all are ready or a timeout is reached
func (hw *legacyWaiter) waitForResources(created ResourceList, timeout time.Duration) error {
	slog.Debug("beginning wait for resources", "count", len(created), "timeout", timeout)

	ctx, cancel := context.WithTimeout(context.Background(), timeout)
	defer cancel()

	numberOfErrors := make([]int, len(created))
	for i := range numberOfErrors {
		numberOfErrors[i] = 0
	}

	return wait.PollUntilContextCancel(ctx, 2*time.Second, true, func(ctx context.Context) (bool, error) {
		waitRetries := 30
		for i, v := range created {
			ready, err := hw.c.IsReady(ctx, v)

			if waitRetries > 0 && hw.isRetryableError(err, v) {
				numberOfErrors[i]++
				if numberOfErrors[i] > waitRetries {
					slog.Debug("max number of retries reached", "resource", v.Name, "retries", numberOfErrors[i])
					return false, err
				}
				slog.Debug("retrying resource readiness", "resource", v.Name, "currentRetries", numberOfErrors[i]-1, "maxRetries", waitRetries)
				return false, nil
			}
			numberOfErrors[i] = 0
			if !ready {
				return false, err
			}
		}
		return true, nil
	})
}

func (hw *legacyWaiter) isRetryableError(err error, resource *resource.Info) bool {
	if err == nil {
		return false
	}
	slog.Debug("error received when checking resource status", "resource", resource.Name, slog.Any("error", err))
	if ev, ok := err.(*apierrors.StatusError); ok {
		statusCode := ev.Status().Code
		retryable := hw.isRetryableHTTPStatusCode(statusCode)
		slog.Debug("status code received", "resource", resource.Name, "statusCode", statusCode, "retryable", retryable)
		return retryable
	}
	slog.Debug("retryable error assumed", "resource", resource.Name)
	return true
}

func (hw *legacyWaiter) isRetryableHTTPStatusCode(httpStatusCode int32) bool {
	return httpStatusCode == 0 || httpStatusCode == http.StatusTooManyRequests || (httpStatusCode >= 500 && httpStatusCode != http.StatusNotImplemented)
}

// waitForDeletedResources polls to check if all the resources are deleted or a timeout is reached
func (hw *legacyWaiter) WaitForDelete(deleted ResourceList, timeout time.Duration) error {
	slog.Debug("beginning wait for resources to be deleted", "count", len(deleted), "timeout", timeout)

	startTime := time.Now()
	ctx, cancel := context.WithTimeout(context.Background(), timeout)
	defer cancel()

	err := wait.PollUntilContextCancel(ctx, 2*time.Second, true, func(_ context.Context) (bool, error) {
		for _, v := range deleted {
			err := v.Get()
			if err == nil || !apierrors.IsNotFound(err) {
				return false, err
			}
		}
		return true, nil
	})

	elapsed := time.Since(startTime).Round(time.Second)
	if err != nil {
		slog.Debug("wait for resources failed", "elapsed", elapsed, slog.Any("error", err))
	} else {
		slog.Debug("wait for resources succeeded", "elapsed", elapsed)
	}

	return err
}

// SelectorsForObject returns the pod label selector for a given object
//
// Modified version of https://github.com/kubernetes/kubernetes/blob/v1.14.1/pkg/kubectl/polymorphichelpers/helpers.go#L84
func SelectorsForObject(object runtime.Object) (selector labels.Selector, err error) {
	switch t := object.(type) {
	case *extensionsv1beta1.ReplicaSet:
		selector, err = metav1.LabelSelectorAsSelector(t.Spec.Selector)
	case *appsv1.ReplicaSet:
		selector, err = metav1.LabelSelectorAsSelector(t.Spec.Selector)
	case *appsv1beta2.ReplicaSet:
		selector, err = metav1.LabelSelectorAsSelector(t.Spec.Selector)
	case *corev1.ReplicationController:
		selector = labels.SelectorFromSet(t.Spec.Selector)
	case *appsv1.StatefulSet:
		selector, err = metav1.LabelSelectorAsSelector(t.Spec.Selector)
	case *appsv1beta1.StatefulSet:
		selector, err = metav1.LabelSelectorAsSelector(t.Spec.Selector)
	case *appsv1beta2.StatefulSet:
		selector, err = metav1.LabelSelectorAsSelector(t.Spec.Selector)
	case *extensionsv1beta1.DaemonSet:
		selector, err = metav1.LabelSelectorAsSelector(t.Spec.Selector)
	case *appsv1.DaemonSet:
		selector, err = metav1.LabelSelectorAsSelector(t.Spec.Selector)
	case *appsv1beta2.DaemonSet:
		selector, err = metav1.LabelSelectorAsSelector(t.Spec.Selector)
	case *extensionsv1beta1.Deployment:
		selector, err = metav1.LabelSelectorAsSelector(t.Spec.Selector)
	case *appsv1.Deployment:
		selector, err = metav1.LabelSelectorAsSelector(t.Spec.Selector)
	case *appsv1beta1.Deployment:
		selector, err = metav1.LabelSelectorAsSelector(t.Spec.Selector)
	case *appsv1beta2.Deployment:
		selector, err = metav1.LabelSelectorAsSelector(t.Spec.Selector)
	case *batchv1.Job:
		selector, err = metav1.LabelSelectorAsSelector(t.Spec.Selector)
	case *corev1.Service:
		if len(t.Spec.Selector) == 0 {
			return nil, fmt.Errorf("invalid service '%s': Service is defined without a selector", t.Name)
		}
		selector = labels.SelectorFromSet(t.Spec.Selector)

	default:
		return nil, fmt.Errorf("selector for %T not implemented", object)
	}

<<<<<<< HEAD
	if err != nil {
		return selector, fmt.Errorf("invalid label selector: %w", err)
	}

	return selector, nil
=======
	return selector, errors.Wrap(err, "invalid label selector")
}

func (hw *legacyWaiter) watchTimeout(t time.Duration) func(*resource.Info) error {
	return func(info *resource.Info) error {
		return hw.watchUntilReady(t, info)
	}
}

// WatchUntilReady watches the resources given and waits until it is ready.
//
// This method is mainly for hook implementations. It watches for a resource to
// hit a particular milestone. The milestone depends on the Kind.
//
// For most kinds, it checks to see if the resource is marked as Added or Modified
// by the Kubernetes event stream. For some kinds, it does more:
//
//   - Jobs: A job is marked "Ready" when it has successfully completed. This is
//     ascertained by watching the Status fields in a job's output.
//   - Pods: A pod is marked "Ready" when it has successfully completed. This is
//     ascertained by watching the status.phase field in a pod's output.
//
// Handling for other kinds will be added as necessary.
func (hw *legacyWaiter) WatchUntilReady(resources ResourceList, timeout time.Duration) error {
	// For jobs, there's also the option to do poll c.Jobs(namespace).Get():
	// https://github.com/adamreese/kubernetes/blob/master/test/e2e/job.go#L291-L300
	return perform(resources, hw.watchTimeout(timeout))
}

func perform(infos ResourceList, fn func(*resource.Info) error) error {
	var result error

	if len(infos) == 0 {
		return ErrNoObjectsVisited
	}

	errs := make(chan error)
	go batchPerform(infos, fn, errs)

	for range infos {
		err := <-errs
		if err != nil {
			result = multierror.Append(result, err)
		}
	}

	return result
}

func (hw *legacyWaiter) watchUntilReady(timeout time.Duration, info *resource.Info) error {
	kind := info.Mapping.GroupVersionKind.Kind
	switch kind {
	case "Job", "Pod":
	default:
		return nil
	}

	slog.Debug("watching for resource changes", "kind", kind, "resource", info.Name, "timeout", timeout)

	// Use a selector on the name of the resource. This should be unique for the
	// given version and kind
	selector, err := fields.ParseSelector(fmt.Sprintf("metadata.name=%s", info.Name))
	if err != nil {
		return err
	}
	lw := cachetools.NewListWatchFromClient(info.Client, info.Mapping.Resource.Resource, info.Namespace, selector)

	// What we watch for depends on the Kind.
	// - For a Job, we watch for completion.
	// - For all else, we watch until Ready.
	// In the future, we might want to add some special logic for types
	// like Ingress, Volume, etc.

	ctx, cancel := watchtools.ContextWithOptionalTimeout(context.Background(), timeout)
	defer cancel()
	_, err = watchtools.UntilWithSync(ctx, lw, &unstructured.Unstructured{}, nil, func(e watch.Event) (bool, error) {
		// Make sure the incoming object is versioned as we use unstructured
		// objects when we build manifests
		obj := convertWithMapper(e.Object, info.Mapping)
		switch e.Type {
		case watch.Added, watch.Modified:
			// For things like a secret or a config map, this is the best indicator
			// we get. We care mostly about jobs, where what we want to see is
			// the status go into a good state. For other types, like ReplicaSet
			// we don't really do anything to support these as hooks.
			slog.Debug("add/modify event received", "resource", info.Name, "eventType", e.Type)

			switch kind {
			case "Job":
				return hw.waitForJob(obj, info.Name)
			case "Pod":
				return hw.waitForPodSuccess(obj, info.Name)
			}
			return true, nil
		case watch.Deleted:
			slog.Debug("deleted event received", "resource", info.Name)
			return true, nil
		case watch.Error:
			// Handle error and return with an error.
			slog.Error("error event received", "resource", info.Name)
			return true, errors.Errorf("failed to deploy %s", info.Name)
		default:
			return false, nil
		}
	})
	return err
}

// waitForJob is a helper that waits for a job to complete.
//
// This operates on an event returned from a watcher.
func (hw *legacyWaiter) waitForJob(obj runtime.Object, name string) (bool, error) {
	o, ok := obj.(*batchv1.Job)
	if !ok {
		return true, errors.Errorf("expected %s to be a *batch.Job, got %T", name, obj)
	}

	for _, c := range o.Status.Conditions {
		if c.Type == batchv1.JobComplete && c.Status == "True" {
			return true, nil
		} else if c.Type == batchv1.JobFailed && c.Status == "True" {
			slog.Error("job failed", "job", name, "reason", c.Reason)
			return true, errors.Errorf("job %s failed: %s", name, c.Reason)
		}
	}

	slog.Debug("job status update", "job", name, "active", o.Status.Active, "failed", o.Status.Failed, "succeeded", o.Status.Succeeded)
	return false, nil
}

// waitForPodSuccess is a helper that waits for a pod to complete.
//
// This operates on an event returned from a watcher.
func (hw *legacyWaiter) waitForPodSuccess(obj runtime.Object, name string) (bool, error) {
	o, ok := obj.(*corev1.Pod)
	if !ok {
		return true, errors.Errorf("expected %s to be a *v1.Pod, got %T", name, obj)
	}

	switch o.Status.Phase {
	case corev1.PodSucceeded:
		slog.Debug("pod succeeded", "pod", o.Name)
		return true, nil
	case corev1.PodFailed:
		slog.Error("pod failed", "pod", o.Name)
		return true, errors.Errorf("pod %s failed", o.Name)
	case corev1.PodPending:
		slog.Debug("pod pending", "pod", o.Name)
	case corev1.PodRunning:
		slog.Debug("pod running", "pod", o.Name)
	}

	return false, nil
>>>>>>> eb6e240c
}<|MERGE_RESOLUTION|>--- conflicted
+++ resolved
@@ -18,16 +18,12 @@
 
 import (
 	"context"
+	"errors"
 	"fmt"
 	"log/slog"
 	"net/http"
 	"time"
 
-<<<<<<< HEAD
-=======
-	multierror "github.com/hashicorp/go-multierror"
-	"github.com/pkg/errors"
->>>>>>> eb6e240c
 	appsv1 "k8s.io/api/apps/v1"
 	appsv1beta1 "k8s.io/api/apps/v1beta1"
 	appsv1beta2 "k8s.io/api/apps/v1beta2"
@@ -194,14 +190,11 @@
 		return nil, fmt.Errorf("selector for %T not implemented", object)
 	}
 
-<<<<<<< HEAD
 	if err != nil {
 		return selector, fmt.Errorf("invalid label selector: %w", err)
 	}
 
 	return selector, nil
-=======
-	return selector, errors.Wrap(err, "invalid label selector")
 }
 
 func (hw *legacyWaiter) watchTimeout(t time.Duration) func(*resource.Info) error {
@@ -243,7 +236,7 @@
 	for range infos {
 		err := <-errs
 		if err != nil {
-			result = multierror.Append(result, err)
+			result = errors.Join(result, err)
 		}
 	}
 
@@ -301,7 +294,7 @@
 		case watch.Error:
 			// Handle error and return with an error.
 			slog.Error("error event received", "resource", info.Name)
-			return true, errors.Errorf("failed to deploy %s", info.Name)
+			return true, fmt.Errorf("failed to deploy %s", info.Name)
 		default:
 			return false, nil
 		}
@@ -315,7 +308,7 @@
 func (hw *legacyWaiter) waitForJob(obj runtime.Object, name string) (bool, error) {
 	o, ok := obj.(*batchv1.Job)
 	if !ok {
-		return true, errors.Errorf("expected %s to be a *batch.Job, got %T", name, obj)
+		return true, fmt.Errorf("expected %s to be a *batch.Job, got %T", name, obj)
 	}
 
 	for _, c := range o.Status.Conditions {
@@ -323,7 +316,7 @@
 			return true, nil
 		} else if c.Type == batchv1.JobFailed && c.Status == "True" {
 			slog.Error("job failed", "job", name, "reason", c.Reason)
-			return true, errors.Errorf("job %s failed: %s", name, c.Reason)
+			return true, fmt.Errorf("job %s failed: %s", name, c.Reason)
 		}
 	}
 
@@ -337,7 +330,7 @@
 func (hw *legacyWaiter) waitForPodSuccess(obj runtime.Object, name string) (bool, error) {
 	o, ok := obj.(*corev1.Pod)
 	if !ok {
-		return true, errors.Errorf("expected %s to be a *v1.Pod, got %T", name, obj)
+		return true, fmt.Errorf("expected %s to be a *v1.Pod, got %T", name, obj)
 	}
 
 	switch o.Status.Phase {
@@ -346,7 +339,7 @@
 		return true, nil
 	case corev1.PodFailed:
 		slog.Error("pod failed", "pod", o.Name)
-		return true, errors.Errorf("pod %s failed", o.Name)
+		return true, fmt.Errorf("pod %s failed", o.Name)
 	case corev1.PodPending:
 		slog.Debug("pod pending", "pod", o.Name)
 	case corev1.PodRunning:
@@ -354,5 +347,4 @@
 	}
 
 	return false, nil
->>>>>>> eb6e240c
 }