/*
Copyright The Helm Authors.
Licensed under the Apache License, Version 2.0 (the "License");
you may not use this file except in compliance with the License.
You may obtain a copy of the License at

http://www.apache.org/licenses/LICENSE-2.0

Unless required by applicable law or agreed to in writing, software
distributed under the License is distributed on an "AS IS" BASIS,
WITHOUT WARRANTIES OR CONDITIONS OF ANY KIND, either express or implied.
See the License for the specific language governing permissions and
limitations under the License.
*/

package installer

import (
<<<<<<< HEAD
	"errors"
	"fmt"
	"log"
=======
>>>>>>> eb6e240c
	"net/http"
	"os"
	"path/filepath"
	"strings"

<<<<<<< HEAD
	"helm.sh/helm/v3/pkg/plugin"
=======
	"github.com/pkg/errors"

	"helm.sh/helm/v4/pkg/plugin"
>>>>>>> eb6e240c
)

// ErrMissingMetadata indicates that plugin.yaml is missing.
var ErrMissingMetadata = errors.New("plugin metadata (plugin.yaml) missing")

// Debug enables verbose output.
var Debug bool

// Installer provides an interface for installing helm client plugins.
type Installer interface {
	// Install adds a plugin.
	Install() error
	// Path is the directory of the installed plugin.
	Path() string
	// Update updates a plugin.
	Update() error
}

// Install installs a plugin.
func Install(i Installer) error {
	if err := os.MkdirAll(filepath.Dir(i.Path()), 0755); err != nil {
		return err
	}
	if _, pathErr := os.Stat(i.Path()); !os.IsNotExist(pathErr) {
		return errors.New("plugin already exists")
	}
	return i.Install()
}

// Update updates a plugin.
func Update(i Installer) error {
	if _, pathErr := os.Stat(i.Path()); os.IsNotExist(pathErr) {
		return errors.New("plugin does not exist")
	}
	return i.Update()
}

// NewForSource determines the correct Installer for the given source.
func NewForSource(source, version string) (Installer, error) {
	// Check if source is a local directory
	if isLocalReference(source) {
		return NewLocalInstaller(source)
	} else if isRemoteHTTPArchive(source) {
		return NewHTTPInstaller(source)
	}
	return NewVCSInstaller(source, version)
}

// FindSource determines the correct Installer for the given source.
func FindSource(location string) (Installer, error) {
	installer, err := existingVCSRepo(location)
	if err != nil && err.Error() == "Cannot detect VCS" {
		return installer, errors.New("cannot get information about plugin source")
	}
	return installer, err
}

// isLocalReference checks if the source exists on the filesystem.
func isLocalReference(source string) bool {
	_, err := os.Stat(source)
	return err == nil
}

// isRemoteHTTPArchive checks if the source is a http/https url and is an archive
//
// It works by checking whether the source looks like a URL and, if it does, running a
// HEAD operation to see if the remote resource is a file that we understand.
func isRemoteHTTPArchive(source string) bool {
	if strings.HasPrefix(source, "http://") || strings.HasPrefix(source, "https://") {
		res, err := http.Head(source)
		if err != nil {
			// If we get an error at the network layer, we can't install it. So
			// we return false.
			return false
		}

		// Next, we look for the content type or content disposition headers to see
		// if they have matching extractors.
		contentType := res.Header.Get("content-type")
		foundSuffix, ok := mediaTypeToExtension(contentType)
		if !ok {
			// Media type not recognized
			return false
		}

		for suffix := range Extractors {
			if strings.HasSuffix(foundSuffix, suffix) {
				return true
			}
		}
	}
	return false
}

// isPlugin checks if the directory contains a plugin.yaml file.
func isPlugin(dirname string) bool {
	_, err := os.Stat(filepath.Join(dirname, plugin.PluginFileName))
	return err == nil
}<|MERGE_RESOLUTION|>--- conflicted
+++ resolved
@@ -16,24 +16,13 @@
 package installer
 
 import (
-<<<<<<< HEAD
 	"errors"
-	"fmt"
-	"log"
-=======
->>>>>>> eb6e240c
 	"net/http"
 	"os"
 	"path/filepath"
 	"strings"
 
-<<<<<<< HEAD
-	"helm.sh/helm/v3/pkg/plugin"
-=======
-	"github.com/pkg/errors"
-
 	"helm.sh/helm/v4/pkg/plugin"
->>>>>>> eb6e240c
 )
 
 // ErrMissingMetadata indicates that plugin.yaml is missing.
