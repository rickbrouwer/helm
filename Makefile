BINDIR      := $(CURDIR)/bin
INSTALL_PATH ?= /usr/local/bin
DIST_DIRS   := find * -type d -exec
TARGETS     := darwin/amd64 darwin/arm64 linux/amd64 linux/386 linux/arm linux/arm64 linux/ppc64le linux/s390x linux/riscv64 windows/amd64 windows/arm64
TARGET_OBJS ?= darwin-amd64.tar.gz darwin-amd64.tar.gz.sha256 darwin-amd64.tar.gz.sha256sum darwin-arm64.tar.gz darwin-arm64.tar.gz.sha256 darwin-arm64.tar.gz.sha256sum linux-amd64.tar.gz linux-amd64.tar.gz.sha256 linux-amd64.tar.gz.sha256sum linux-386.tar.gz linux-386.tar.gz.sha256 linux-386.tar.gz.sha256sum linux-arm.tar.gz linux-arm.tar.gz.sha256 linux-arm.tar.gz.sha256sum linux-arm64.tar.gz linux-arm64.tar.gz.sha256 linux-arm64.tar.gz.sha256sum linux-ppc64le.tar.gz linux-ppc64le.tar.gz.sha256 linux-ppc64le.tar.gz.sha256sum linux-s390x.tar.gz linux-s390x.tar.gz.sha256 linux-s390x.tar.gz.sha256sum linux-riscv64.tar.gz linux-riscv64.tar.gz.sha256 linux-riscv64.tar.gz.sha256sum windows-amd64.zip windows-amd64.zip.sha256 windows-amd64.zip.sha256sum windows-arm64.zip windows-arm64.zip.sha256 windows-arm64.zip.sha256sum
BINNAME     ?= helm

GOBIN         = $(shell go env GOBIN)
ifeq ($(GOBIN),)
GOBIN         = $(shell go env GOPATH)/bin
endif
GOX           = $(GOBIN)/gox
GOIMPORTS     = $(GOBIN)/goimports
ARCH          = $(shell go env GOARCH)

ACCEPTANCE_DIR := ../acceptance-testing
# To specify the subset of acceptance tests to run. '.' means all tests
ACCEPTANCE_RUN_TESTS = .

# go option
PKG         := ./...
TAGS        :=
TESTS       := .
TESTFLAGS   := -shuffle=on -count=1
LDFLAGS     := -w -s
GOFLAGS     :=
CGO_ENABLED ?= 0

# Rebuild the binary if any of these files change
SRC := $(shell find . -type f -name '*.go' -print) go.mod go.sum

# Required for globs to work correctly
SHELL      = /usr/bin/env bash

GIT_COMMIT = $(shell git rev-parse HEAD)
GIT_SHA    = $(shell git rev-parse --short HEAD)
GIT_TAG    = $(shell git describe --tags --abbrev=0 --exact-match 2>/dev/null)
GIT_DIRTY  = $(shell test -n "`git status --porcelain`" && echo "dirty" || echo "clean")

ifdef VERSION
	BINARY_VERSION = $(VERSION)
endif
BINARY_VERSION ?= ${GIT_TAG}

# Only set Version if building a tag or VERSION is set
ifneq ($(BINARY_VERSION),)
	LDFLAGS += -X helm.sh/helm/v4/internal/version.version=${BINARY_VERSION}
endif

VERSION_METADATA = unreleased
# Clear the "unreleased" string in BuildMetadata
ifneq ($(GIT_TAG),)
	VERSION_METADATA =
endif

LDFLAGS += -X helm.sh/helm/v4/internal/version.metadata=${VERSION_METADATA}
LDFLAGS += -X helm.sh/helm/v4/internal/version.gitCommit=${GIT_COMMIT}
LDFLAGS += -X helm.sh/helm/v4/internal/version.gitTreeState=${GIT_DIRTY}
LDFLAGS += $(EXT_LDFLAGS)

# Define constants based on the client-go version
K8S_MODULES_VER=$(subst ., ,$(subst v,,$(shell go list -f '{{.Version}}' -m k8s.io/client-go)))
K8S_MODULES_MAJOR_VER=$(shell echo $$(($(firstword $(K8S_MODULES_VER)) + 1)))
K8S_MODULES_MINOR_VER=$(word 2,$(K8S_MODULES_VER))

LDFLAGS += -X helm.sh/helm/v4/pkg/lint/rules.k8sVersionMajor=$(K8S_MODULES_MAJOR_VER)
LDFLAGS += -X helm.sh/helm/v4/pkg/lint/rules.k8sVersionMinor=$(K8S_MODULES_MINOR_VER)
LDFLAGS += -X helm.sh/helm/v4/pkg/chart/v2/util.k8sVersionMajor=$(K8S_MODULES_MAJOR_VER)
LDFLAGS += -X helm.sh/helm/v4/pkg/chart/v2/util.k8sVersionMinor=$(K8S_MODULES_MINOR_VER)

.PHONY: all
all: build

# ------------------------------------------------------------------------------
#  build

.PHONY: build
build: $(BINDIR)/$(BINNAME) tidy

$(BINDIR)/$(BINNAME): $(SRC)
	CGO_ENABLED=$(CGO_ENABLED) go build $(GOFLAGS) -trimpath -tags '$(TAGS)' -ldflags '$(LDFLAGS)' -o '$(BINDIR)'/$(BINNAME) ./cmd/helm

# ------------------------------------------------------------------------------
#  install

.PHONY: install
install: build
	@install "$(BINDIR)/$(BINNAME)" "$(INSTALL_PATH)/$(BINNAME)"

# ------------------------------------------------------------------------------
#  test

.PHONY: test
test: build
ifeq ($(ARCH),s390x)
test: TESTFLAGS += -v
else
test: TESTFLAGS += -race -v
endif
test: test-style
test: test-unit

.PHONY: test-unit
test-unit:
	@echo
	@echo "==> Running unit tests <=="
	go test $(GOFLAGS) -run $(TESTS) $(PKG) $(TESTFLAGS)
	@echo
	@echo "==> Running unit test(s) with ldflags <=="
# Test to check the deprecation warnings on Kubernetes templates created by `helm create` against the current Kubernetes
# version. Note: The version details are set in var LDFLAGS. To avoid the ldflags impact on other unit tests that are
# based on older versions, this is run separately. When run without the ldflags in the unit test (above) or coverage
# test, it still passes with a false-positive result as the resources shouldn’t be deprecated in the older Kubernetes
# version if it only starts failing with the latest.
	go test $(GOFLAGS) -run ^TestHelmCreateChart_CheckDeprecatedWarnings$$ ./pkg/lint/ $(TESTFLAGS) -ldflags '$(LDFLAGS)'


.PHONY: test-coverage
test-coverage:
	@echo
	@echo "==> Running unit tests with coverage <=="
	@ ./scripts/coverage.sh

.PHONY: test-style
test-style:
	golangci-lint run ./...
	@scripts/validate-license.sh

.PHONY: test-source-headers
test-source-headers:
	@scripts/validate-license.sh

.PHONY: test-acceptance
test-acceptance: TARGETS = linux/amd64
test-acceptance: build build-cross
	@if [ -d "${ACCEPTANCE_DIR}" ]; then \
		cd ${ACCEPTANCE_DIR} && \
			ROBOT_RUN_TESTS=$(ACCEPTANCE_RUN_TESTS) ROBOT_HELM_PATH='$(BINDIR)' make acceptance; \
	else \
		echo "You must clone the acceptance_testing repo under $(ACCEPTANCE_DIR)"; \
		echo "You can find the acceptance_testing repo at https://github.com/helm/acceptance-testing"; \
	fi

.PHONY: test-acceptance-completion
test-acceptance-completion: ACCEPTANCE_RUN_TESTS = shells.robot
test-acceptance-completion: test-acceptance

.PHONY: coverage
coverage:
	@scripts/coverage.sh

.PHONY: format
format: $(GOIMPORTS)
	go list -f '{{.Dir}}' ./... | xargs $(GOIMPORTS) -w -local helm.sh/helm

# Generate golden files used in unit tests
.PHONY: gen-test-golden
gen-test-golden:
gen-test-golden: PKG = ./pkg/cmd ./pkg/action
gen-test-golden: TESTFLAGS = -update
gen-test-golden: test-unit

# ------------------------------------------------------------------------------
#  dependencies

# If go install is run from inside the project directory it will add the
# dependencies to the go.mod file. To avoid that we change to a directory
# without a go.mod file when downloading the following dependencies

$(GOX):
	(cd /; go install github.com/mitchellh/gox@v1.0.2-0.20220701044238-9f712387e2d2)

$(GOIMPORTS):
	(cd /; go install golang.org/x/tools/cmd/goimports@latest)

# ------------------------------------------------------------------------------
#  release

.PHONY: build-cross
build-cross: LDFLAGS += -extldflags "-static"
build-cross: $(GOX)
	GOFLAGS="-trimpath" CGO_ENABLED=0 $(GOX) -parallel=3 -output="_dist/{{.OS}}-{{.Arch}}/$(BINNAME)" -osarch='$(TARGETS)' $(GOFLAGS) -tags '$(TAGS)' -ldflags '$(LDFLAGS)' ./cmd/helm

.PHONY: dist
dist:
	( \
		cd _dist && \
		$(DIST_DIRS) cp ../LICENSE {} \; && \
		$(DIST_DIRS) cp ../README.md {} \; && \
		$(DIST_DIRS) tar -zcf helm-${VERSION}-{}.tar.gz {} \; && \
		$(DIST_DIRS) zip -r helm-${VERSION}-{}.zip {} \; \
	)

.PHONY: fetch-dist
fetch-dist:
	mkdir -p _dist
	cd _dist && \
	for obj in ${TARGET_OBJS} ; do \
		curl -sSL -o helm-${VERSION}-$${obj} https://get.helm.sh/helm-${VERSION}-$${obj} ; \
	done

.PHONY: sign
sign:
	for f in $$(ls _dist/*.{gz,zip,sha256,sha256sum} 2>/dev/null) ; do \
		gpg --armor --detach-sign $${f} ; \
	done

# The contents of the .sha256sum file are compatible with tools like
# shasum. For example, using the following command will verify
# the file helm-3.1.0-rc.1-darwin-amd64.tar.gz:
#   shasum -a 256 -c helm-3.1.0-rc.1-darwin-amd64.tar.gz.sha256sum
# The .sha256 files hold only the hash and are not compatible with
# verification tools like shasum or sha256sum. This method and file can be
# removed in Helm v4.
.PHONY: checksum
checksum:
	for f in $$(ls _dist/*.{gz,zip} 2>/dev/null) ; do \
		shasum -a 256 "$${f}" | sed 's/_dist\///' > "$${f}.sha256sum" ; \
		shasum -a 256 "$${f}" | awk '{print $$1}' > "$${f}.sha256" ; \
	done

# ------------------------------------------------------------------------------

.PHONY: clean
clean:
	@rm -rf '$(BINDIR)' ./_dist

.PHONY: release-notes
release-notes:
	@if [ ! -d "./_dist" ]; then \
		echo "please run 'make fetch-dist' first" && \
		exit 1; \
	fi
	@if [ -z "${PREVIOUS_RELEASE}" ]; then \
		echo "please set PREVIOUS_RELEASE environment variable" && \
		exit 1; \
	fi
	@./scripts/release-notes.sh ${PREVIOUS_RELEASE} ${VERSION}

.PHONY: info
info:
<<<<<<< HEAD
	 @echo "Version:           ${VERSION}"
	 @echo "Git Tag:           ${GIT_TAG}"
	 @echo "Git Commit:        ${GIT_COMMIT}"
	 @echo "Git Tree State:    ${GIT_DIRTY}"

.PHONY: tidy
tidy:
	go mod tidy
=======
	@echo "Version:           ${VERSION}"
	@echo "Git Tag:           ${GIT_TAG}"
	@echo "Git Commit:        ${GIT_COMMIT}"
	@echo "Git Tree State:    ${GIT_DIRTY}"
>>>>>>> bd29e5ed
<|MERGE_RESOLUTION|>--- conflicted
+++ resolved
@@ -239,18 +239,11 @@
 
 .PHONY: info
 info:
-<<<<<<< HEAD
-	 @echo "Version:           ${VERSION}"
-	 @echo "Git Tag:           ${GIT_TAG}"
-	 @echo "Git Commit:        ${GIT_COMMIT}"
-	 @echo "Git Tree State:    ${GIT_DIRTY}"
-
-.PHONY: tidy
-tidy:
-	go mod tidy
-=======
 	@echo "Version:           ${VERSION}"
 	@echo "Git Tag:           ${GIT_TAG}"
 	@echo "Git Commit:        ${GIT_COMMIT}"
 	@echo "Git Tree State:    ${GIT_DIRTY}"
->>>>>>> bd29e5ed
+
+.PHONY: tidy
+tidy:
+	go mod tidy